--- conflicted
+++ resolved
@@ -17,20 +17,20 @@
 use storage::BlockChainStore;
 use traits::{ChainReader, ChainState, ChainStateReader, ChainWriter, TxPoolAsyncService};
 use types::{
+    U256,
     account_address::AccountAddress,
     block::{Block, BlockHeader, BlockInfo, BlockNumber, BlockTemplate, BLOCK_INFO_DEFAULT_ID},
     block_metadata::BlockMetadata,
     startup_info::ChainInfo,
     transaction::{SignedUserTransaction, Transaction, TransactionInfo, TransactionStatus},
-    U256,
 };
 
 pub struct BlockChain<E, C, S, P>
-where
-    E: TransactionExecutor,
-    C: Consensus,
-    S: BlockChainStore + 'static,
-    P: TxPoolAsyncService + 'static,
+    where
+        E: TransactionExecutor,
+        C: Consensus,
+        S: BlockChainStore + 'static,
+        P: TxPoolAsyncService + 'static,
 {
     pub config: Arc<NodeConfig>,
     //TODO
@@ -45,11 +45,11 @@
 }
 
 impl<E, C, S, P> BlockChain<E, C, S, P>
-where
-    E: TransactionExecutor,
-    C: Consensus,
-    S: BlockChainStore,
-    P: TxPoolAsyncService,
+    where
+        E: TransactionExecutor,
+        C: Consensus,
+        S: BlockChainStore,
+        P: TxPoolAsyncService,
 {
     pub fn new(
         config: Arc<NodeConfig>,
@@ -82,7 +82,7 @@
                 block_info.num_nodes,
                 storage.clone(),
             )
-            .unwrap(),
+                .unwrap(),
             head,
             chain_state: ChainStateDB::new(storage.clone(), Some(state_root)),
             phantom_e: PhantomData,
@@ -208,7 +208,6 @@
             transaction_hash.push(txn_hash);
         }
 
-<<<<<<< HEAD
         let block_info = self.get_block_info(previous_header.id());
         let accumulator = MerkleAccumulator::new(
             block_info.frozen_subtree_roots,
@@ -216,7 +215,7 @@
             block_info.num_nodes,
             self.storage.clone(),
         )
-        .unwrap();
+            .unwrap();
         let (accumulator_root, first_leaf_idx) =
             accumulator.append_only_cache(&transaction_hash).unwrap();
         //Fixme proof verify
@@ -225,12 +224,7 @@
             let proof = accumulator.get_proof(leaf_index).unwrap().unwrap();
             proof.verify(accumulator_root, *hash, leaf_index).unwrap();
         });
-=======
-        //TODO accumulator
-        let (accumulator_root, _) = self.accumulator.append(&transaction_hash).unwrap();
-
         let difficulty = U256::zero();
->>>>>>> d58f2dc3
         //TODO execute txns and computer state.
         Ok(BlockTemplate::new(
             previous_header.id(),
@@ -248,11 +242,11 @@
 }
 
 impl<E, C, S, P> ChainReader for BlockChain<E, C, S, P>
-where
-    E: TransactionExecutor,
-    C: Consensus,
-    S: BlockChainStore,
-    P: TxPoolAsyncService,
+    where
+        E: TransactionExecutor,
+        C: Consensus,
+        S: BlockChainStore,
+        P: TxPoolAsyncService,
 {
     fn head_block(&self) -> Block {
         self.head.clone()
@@ -335,11 +329,11 @@
 }
 
 impl<E, C, S, P> ChainWriter for BlockChain<E, C, S, P>
-where
-    E: TransactionExecutor,
-    C: Consensus,
-    S: BlockChainStore,
-    P: TxPoolAsyncService,
+    where
+        E: TransactionExecutor,
+        C: Consensus,
+        S: BlockChainStore,
+        P: TxPoolAsyncService,
 {
     fn apply(&mut self, block: Block) -> Result<()> {
         let header = block.header();
