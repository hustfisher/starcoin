// Copyright (c) The Starcoin Core Contributors
// SPDX-License-Identifier: Apache-2.0

use crate::chain::BlockChain;
use crate::chain_metrics::CHAIN_METRICS;
use actix::prelude::*;
use anyhow::{format_err, Error, Result};
use bus::{Broadcast, BusActor};
use config::NodeConfig;
use crypto::HashValue;
use logger::prelude::*;
use network::{get_unix_ts, NetworkAsyncService};
use network_api::NetworkService;
use parking_lot::RwLock;
use starcoin_statedb::ChainStateDB;
use starcoin_sync_api::SyncMetadata;
use starcoin_txpool_api::TxPoolAsyncService;
use std::sync::Arc;
use storage::Store;
use traits::Consensus;
use traits::{is_ok, ChainReader, ChainService, ChainWriter, ConnectBlockError, ConnectResult};
use types::{
    account_address::AccountAddress,
    block::{Block, BlockDetail, BlockHeader, BlockInfo, BlockNumber, BlockTemplate},
    startup_info::{ChainInfo, StartupInfo},
    system_events::SystemEvents,
    transaction::{SignedUserTransaction, TransactionInfo},
};

pub struct BlockChainCollection<C, S, P>
where
    C: Consensus,
    P: TxPoolAsyncService + 'static,
    S: Store + 'static,
{
    startup_info: RwLock<StartupInfo>,
    master: RwLock<Option<Arc<BlockChain<C, S, P>>>>,
    storage: Arc<S>,
}

impl<C, S, P> Drop for BlockChainCollection<C, S, P>
where
    C: Consensus,
    P: TxPoolAsyncService + 'static,
    S: Store + 'static,
{
    fn drop(&mut self) {
        debug!("drop BlockChainCollection");
    }
}

impl<C, S, P> BlockChainCollection<C, S, P>
where
    C: Consensus,
    P: TxPoolAsyncService + 'static,
    S: Store + 'static,
{
    pub fn new(startup_info: StartupInfo, storage: Arc<S>) -> Self {
        BlockChainCollection {
            startup_info: RwLock::new(startup_info),
            master: RwLock::new(None),
            storage,
        }
    }

    pub fn init_master(&self, new_master: BlockChain<C, S, P>) {
        assert!(self.master.read().is_none());
        assert_eq!(self.startup_info.read().master, new_master.get_chain_info());
        self.update_master(new_master)
    }

    pub fn update_master(&self, new_master: BlockChain<C, S, P>) {
        let chain_info = new_master.get_chain_info();
        *self.master.write() = Some(Arc::new(new_master));
        self.startup_info.write().update_master(chain_info);
    }

    pub fn insert_branch(&self, branch: BlockChain<C, S, P>) {
        self.startup_info
            .write()
            .insert_branch(branch.get_chain_info());
    }

    pub fn remove_branch(&self, branch_id: &HashValue) {
        self.startup_info.write().remove_branch(branch_id.clone());
    }

    pub fn get_branch_id(&self, branch_id: &HashValue, number: BlockNumber) -> Option<HashValue> {
        let master = self.get_master_chain_info();
        let chain_info = if &master.branch_id() == branch_id {
            Some(master)
        } else {
            self.startup_info.read().get_branch(branch_id.clone())
        };

        if let Some(tmp) = chain_info {
            if number >= tmp.start_number() {
                return Some(tmp.branch_id());
            } else {
                if let Some(parent_branch) = tmp.parent_branch() {
                    return self.get_branch_id(&parent_branch, number);
                }
            }
        }

        return None;
    }

    pub fn fork(&self, block_header: &BlockHeader) -> Option<ChainInfo> {
        let chain_info = self.get_master().fork(block_header);
        if chain_info.is_none() {
            if let Ok(Some(branch_id)) = self.storage.get_branch(block_header.parent_hash()) {
                if let Some(chain_info) = self.startup_info.read().get_branch(branch_id) {
                    return if chain_info.get_head() == block_header.parent_hash() {
                        Some(chain_info)
                    } else {
                        Some(ChainInfo::new(
                            Some(chain_info.branch_id()),
                            block_header.parent_hash(),
                            block_header,
                        ))
                    };
                }
            }
        }

        chain_info
    }

    pub fn block_exist(&self, block_id: HashValue) -> bool {
        if let Ok(branch_id) = self.storage.get_branch(block_id) {
            return branch_id.is_some();
        }
        false
    }

    pub fn create_block_template(
        &self,
        author: AccountAddress,
        auth_key_prefix: Option<Vec<u8>>,
        block_id: HashValue,
        user_txns: Vec<SignedUserTransaction>,
    ) -> Result<BlockTemplate> {
        if self.get_master().exist_block(block_id) {
            self.get_master().create_block_template(
                author,
                auth_key_prefix,
                Some(block_id),
                user_txns,
            )
        } else {
            // just for test
            let mut tmp = None;
            if let Some(branch_id) = self.storage.get_branch(block_id)? {
                if let Some(branch) = self.startup_info.read().get_branch(branch_id) {
                    let chain = self.get_master().new_chain(branch)?;
                    tmp = Some(chain.create_block_template(
                        author,
                        auth_key_prefix.clone(),
                        Some(block_id),
                        user_txns.clone(),
                    ));
                }
            }

            Ok(tmp.unwrap().unwrap())
        }
    }

    pub fn to_startup_info(&self) -> StartupInfo {
        self.startup_info.read().clone()
    }

    pub fn get_master(&self) -> Arc<BlockChain<C, S, P>> {
        self.master.read().as_ref().unwrap().clone()
    }

    pub fn get_master_chain_info(&self) -> ChainInfo {
        self.get_master().get_chain_info()
    }
}

pub struct ChainServiceImpl<C, S, P>
where
    C: Consensus,
    P: TxPoolAsyncService + 'static,
    S: Store + 'static,
{
    config: Arc<NodeConfig>,
    collection: Arc<BlockChainCollection<C, S, P>>,
    storage: Arc<S>,
    network: Option<NetworkAsyncService>,
    txpool: P,
    bus: Addr<BusActor>,
    sync_metadata: SyncMetadata,
}

impl<C, S, P> ChainServiceImpl<C, S, P>
where
    C: Consensus,
    P: TxPoolAsyncService + 'static,
    S: Store + 'static,
{
    pub fn new(
        config: Arc<NodeConfig>,
        startup_info: StartupInfo,
        storage: Arc<S>,
        network: Option<NetworkAsyncService>,
        txpool: P,
        bus: Addr<BusActor>,
        sync_metadata: SyncMetadata,
    ) -> Result<Self> {
        let collection = to_block_chain_collection(
            config.clone(),
            startup_info,
            storage.clone(),
            txpool.clone(),
        )?;
        Ok(Self {
            config,
            collection,
            storage,
            network,
            txpool,
            bus,
            sync_metadata,
        })
    }

    pub fn find_or_fork(
        &mut self,
        header: &BlockHeader,
    ) -> Result<(bool, Option<BlockChain<C, S, P>>)> {
<<<<<<< HEAD
        CHAIN_METRICS.try_connect_count.inc();
        debug!("{:?}:{:?}", header.parent_hash(), header.id());
=======
>>>>>>> 6f673f9e
        let chain_info = self.collection.fork(header);
        debug!(
            "startup_info branch find_or_fork : {:?}, {:?}, :{:?}",
            header.parent_hash(),
            header.id(),
            chain_info
        );
        if chain_info.is_some() {
            let block_exist = self.collection.block_exist(header.id());
            let branch = BlockChain::new(
                self.config.clone(),
                chain_info.unwrap(),
                self.storage.clone(),
                self.txpool.clone(),
                Arc::downgrade(&self.collection),
            )?;
            Ok((block_exist, Some(branch)))
        } else {
            Ok((false, None))
        }
    }

    pub fn state_at(&self, _root: HashValue) -> ChainStateDB {
        unimplemented!()
    }

    fn select_head(&mut self, new_branch: BlockChain<C, S, P>) -> Result<()> {
        let branch_id = new_branch.get_chain_info().branch_id();
        let block = new_branch.head_block();
        let block_id = block.header().id();
        let total_difficulty = new_branch.get_total_difficulty()?;
        if total_difficulty > self.collection.get_master().get_total_difficulty()? {
            let mut enacted: Vec<SignedUserTransaction> = Vec::new();
            let mut retracted = Vec::new();
            let mut rollback = false;
            if new_branch.get_chain_info().branch_id()
                == self.collection.get_master_chain_info().branch_id()
            {
                enacted.append(&mut block.transactions().clone().to_vec());
            } else {
                CHAIN_METRICS.rollback_count.inc();
                debug!("rollback branch.");
                self.collection.insert_branch(BlockChain::new(
                    self.config.clone(),
                    self.collection.get_master_chain_info(),
                    self.storage.clone(),
                    self.txpool.clone(),
                    Arc::downgrade(&self.collection),
                )?);

                rollback = true;
            }

            let _ = self
                .collection
                .remove_branch(&new_branch.get_chain_info().branch_id());
            self.collection.update_master(BlockChain::new(
                self.config.clone(),
                new_branch.get_chain_info(),
                self.storage.clone(),
                self.txpool.clone(),
                Arc::downgrade(&self.collection),
            )?);
            if rollback {
                let (mut enacted_tmp, mut retracted_tmp) = self.find_ancestors(&new_branch)?;
                enacted.append(&mut enacted_tmp);
                retracted.append(&mut retracted_tmp);
            }

            self.commit_2_txpool(enacted, retracted);
            if self.sync_metadata.is_sync_done() {
<<<<<<< HEAD
                CHAIN_METRICS.broadcast_head_count.inc();
=======
                info!("broadcast new header: {:?}", block.header().id());
>>>>>>> 6f673f9e
                let block_detail = BlockDetail::new(block, total_difficulty);
                self.broadcast_2_bus(block_detail.clone());

                self.broadcast_2_network(block_detail);
            }
        } else {
            self.collection.insert_branch(new_branch);
        }

<<<<<<< HEAD
        self.storage.save_branch(branch_id, block_id)?;
        CHAIN_METRICS
            .branch_total_count
            .set(self.collection.startup_info.read().branches.len() as i64);
=======
        debug!("startup_info branch save: {:?}, {:?}", branch_id, block_id);
        self.storage.save_branch(block_id, branch_id)?;
>>>>>>> 6f673f9e
        self.save_startup()
    }

    fn save_startup(&self) -> Result<()> {
        let startup_info = self.collection.to_startup_info();
        debug!("save startup info : {:?}", startup_info);
        self.storage.save_startup_info(startup_info)
    }

    fn commit_2_txpool(
        &self,
        enacted: Vec<SignedUserTransaction>,
        retracted: Vec<SignedUserTransaction>,
    ) {
        let txpool = self.txpool.clone();
        Arbiter::spawn(async move {
            if let Err(e) = txpool.rollback(enacted, retracted).await {
                warn!("rollback err : {:?}", e);
            }
        });
    }

    fn find_ancestors(
        &self,
        new_branch: &BlockChain<C, S, P>,
    ) -> Result<(Vec<SignedUserTransaction>, Vec<SignedUserTransaction>)> {
        let mut enacted: Vec<Block> = Vec::new();
        let mut retracted: Vec<Block> = Vec::new();

        let block_enacted = &new_branch.current_header().id();
        let block_retracted = &self.collection.get_master().current_header().id();

        let ancestor = self
            .storage
            .get_common_ancestor(block_enacted.clone(), block_retracted.clone())?
            .unwrap();

        let mut block_enacted_tmp = block_enacted.clone();

        debug!("ancestor block is : {:?}", ancestor);
        loop {
            if block_enacted_tmp == ancestor {
                break;
            };
            debug!("get block 1 {:?}.", block_enacted_tmp);
            let block_tmp = new_branch
                .get_block(block_enacted_tmp.clone())
                .unwrap()
                .expect("block is none 1.");
            block_enacted_tmp = block_tmp.header().parent_hash();
            enacted.push(block_tmp);
        }

        let mut block_retracted_tmp = block_retracted.clone();
        loop {
            if block_retracted_tmp == ancestor {
                break;
            };
            debug!("get block 2 {:?}.", block_retracted_tmp);
            let block_tmp = self
                .collection
                .get_master()
                .get_block(block_retracted_tmp)?
                .expect("block is none 2.");
            block_retracted_tmp = block_tmp.header().parent_hash();
            retracted.push(block_tmp);
        }
        retracted.reverse();
        enacted.reverse();
        let mut tx_enacted: Vec<SignedUserTransaction> = Vec::new();
        let mut tx_retracted: Vec<SignedUserTransaction> = Vec::new();
        enacted.iter().for_each(|b| {
            tx_enacted.append(&mut b.transactions().clone().to_vec());
        });
        retracted.iter().for_each(|b| {
            tx_retracted.append(&mut b.transactions().clone().to_vec());
        });
        debug!(
            "commit size:{}, rollback size:{}",
            tx_enacted.len(),
            tx_retracted.len()
        );
        Ok((tx_enacted, tx_retracted))
    }

    pub fn broadcast_2_bus(&self, block: BlockDetail) {
        let bus = self.bus.clone();
        bus.do_send(Broadcast {
            msg: SystemEvents::NewHeadBlock(Arc::new(block)),
        });
    }

    pub fn broadcast_2_network(&self, block: BlockDetail) {
        if let Some(network) = self.network.clone() {
            Arbiter::spawn(async move {
                let id = block.header().id();
                let is_ok = network
                    .broadcast_system_event(SystemEvents::NewHeadBlock(Arc::new(block)))
                    .await
                    .is_ok();
                debug!("broadcast system event : {:?}, is_ok:{}", id, is_ok);
            });
        };
    }
}

impl<C, S, P> ChainService for ChainServiceImpl<C, S, P>
where
    C: Consensus,
    P: TxPoolAsyncService,
    S: Store,
{
    //TODO define connect result.
    fn try_connect(&mut self, block: Block, pivot_sync: bool) -> Result<ConnectResult<()>> {
        let connect_begin_time = get_unix_ts();
        if !self.sync_metadata.state_syncing() || pivot_sync {
            if !self.sync_metadata.state_syncing()
                || (pivot_sync && self.sync_metadata.state_done())
            {
                let (block_exist, fork) = self.find_or_fork(block.header())?;
                debug!(
                    "startup_info branch try_connect : {:?}, {:?}, :{:?}",
                    block.header().parent_hash(),
                    block.header().id(),
                    block_exist
                );
                if block_exist {
                    CHAIN_METRICS.duplicate_conn_count.inc();
                    Ok(ConnectResult::Err(ConnectBlockError::DuplicateConn))
                } else {
                    if let Some(mut branch) = fork {
                        let fork_end_time = get_unix_ts();
                        debug!("fork used time: {}", (fork_end_time - connect_begin_time));

                        let timer = CHAIN_METRICS
                            .exe_block_time
                            .with_label_values(&["time"])
                            .start_timer();

                        let connected = branch.apply(block.clone())?;
                        timer.observe_duration();
                        let apply_end_time = get_unix_ts();
                        let apply_total_time = apply_end_time - fork_end_time;
                        debug!("apply used time: {}", apply_total_time);
                        if !connected {
                            CHAIN_METRICS.verify_fail_count.inc();
                            Ok(ConnectResult::Err(ConnectBlockError::VerifyFailed))
                        } else {
                            self.select_head(branch)?;
                            let select_head_end_time = get_unix_ts();
                            debug!(
                                "select head used time: {}",
                                (select_head_end_time - apply_end_time)
                            );
                            self.collection.get_master().latest_blocks(1);
                            Ok(ConnectResult::Ok(()))
                        }
                    } else {
                        Ok(ConnectResult::Err(ConnectBlockError::FutureBlock))
                    }
                }
            } else {
                Ok(ConnectResult::Err(ConnectBlockError::FutureBlock))
            }
        } else {
            Ok(ConnectResult::Err(ConnectBlockError::Other(
                "error connect type.".to_string(),
            )))
        }
    }

    fn try_connect_with_block_info(
        &mut self,
        block: Block,
        block_info: BlockInfo,
    ) -> Result<ConnectResult<()>> {
        if self.sync_metadata.state_syncing() {
            let pivot = self.sync_metadata.get_pivot()?;
            let latest_sync_number = self.sync_metadata.get_latest();
            if pivot.is_some() && latest_sync_number.is_some() {
                let pivot_number = pivot.unwrap();
                let latest_number = latest_sync_number.unwrap();
                let current_block_number = block.header().number();
                if pivot_number >= current_block_number {
                    //todo:1. verify block header / verify accumulator / total difficulty
                    let (block_exist, fork) = self.find_or_fork(block.header())?;
                    if block_exist {
                        CHAIN_METRICS.duplicate_conn_count.inc();
                        Ok(ConnectResult::Err(ConnectBlockError::DuplicateConn))
                    } else {
                        if let Some(mut branch) = fork {
                            if let Ok(_) =
                                C::verify_header(self.config.clone(), &branch, block.header())
                            {
                                // 2. commit block
                                branch.commit(block, block_info)?;
                                self.select_head(branch)?;
                                Ok(ConnectResult::Ok(()))
                            } else {
                                Ok(ConnectResult::Err(ConnectBlockError::VerifyFailed))
                            }
                        } else {
                            Ok(ConnectResult::Err(ConnectBlockError::FutureBlock))
                        }
                    }
                } else if latest_number >= current_block_number {
                    let connect_result = self.try_connect(block, true)?;
                    // 3. update sync metadata
                    info!(
                        "connect block : {}, {}, {:?}",
                        latest_number, current_block_number, connect_result
                    );
                    if latest_number == current_block_number && is_ok(&connect_result) {
                        if let Err(err) = self.sync_metadata.block_sync_done() {
                            warn!("err:{:?}", err);
                        }
                    }
                    Ok(connect_result)
                } else {
                    Ok(ConnectResult::Err(ConnectBlockError::Other(
                        "block number > pivot.".to_string(),
                    )))
                }
            } else {
                Ok(ConnectResult::Err(ConnectBlockError::Other(
                    "pivot is none.".to_string(),
                )))
            }
        } else {
            self.try_connect(block, false)
        }
    }

    fn master_head_block(&self) -> Block {
        self.collection.get_master().head_block()
    }

    fn master_head_header(&self) -> BlockHeader {
        self.collection.get_master().current_header()
    }

    fn get_header_by_hash(&self, hash: HashValue) -> Result<Option<BlockHeader>> {
        self.storage.get_block_header_by_hash(hash)
    }

    fn master_block_by_number(&self, number: u64) -> Result<Option<Block>> {
        self.collection.get_master().get_block_by_number(number)
    }

    fn get_block_by_hash(&self, hash: HashValue) -> Result<Option<Block>> {
        self.storage.get_block_by_hash(hash)
    }

    fn get_block_info_by_hash(&self, hash: HashValue) -> Result<Option<BlockInfo>> {
        self.storage.get_block_info(hash)
    }

    fn create_block_template(
        &self,
        author: AccountAddress,
        auth_key_prefix: Option<Vec<u8>>,
        parent_hash: Option<HashValue>,
        user_txns: Vec<SignedUserTransaction>,
    ) -> Result<BlockTemplate> {
        let block_id = match parent_hash {
            Some(hash) => hash,
            None => self.collection.get_master().current_header().id(),
        };

        if let Ok(Some(_)) = self.get_block_by_hash(block_id) {
            self.collection
                .create_block_template(author, auth_key_prefix, block_id, user_txns)
        } else {
            Err(format_err!("Block {:?} not exist.", block_id))
        }
    }

    fn gen_tx(&self) -> Result<()> {
        self.collection.get_master().gen_tx()
    }

    fn master_startup_info(&self) -> StartupInfo {
        self.collection.to_startup_info()
    }

    fn master_blocks_by_number(
        &self,
        number: Option<BlockNumber>,
        count: u64,
    ) -> Result<Vec<Block>> {
        self.collection
            .get_master()
            .get_blocks_by_number(number, count)
    }

    fn get_transaction(&self, hash: HashValue) -> Result<Option<TransactionInfo>, Error> {
        self.collection.get_master().get_transaction_info(hash)
    }

    fn get_block_txn_ids(&self, block_id: HashValue) -> Result<Vec<TransactionInfo>, Error> {
        self.collection
            .get_master()
            .get_block_transactions(block_id)
    }
}

pub fn to_block_chain_collection<C, S, P>(
    config: Arc<NodeConfig>,
    startup_info: StartupInfo,
    storage: Arc<S>,
    txpool: P,
) -> Result<Arc<BlockChainCollection<C, S, P>>>
where
    C: Consensus,
    P: TxPoolAsyncService + 'static,
    S: Store + 'static,
{
    let master_chain_info = startup_info.master.clone();
    let collection = Arc::new(BlockChainCollection::new(startup_info, storage.clone()));
    let master = BlockChain::new(
        config,
        master_chain_info,
        storage,
        txpool,
        Arc::downgrade(&collection),
    )?;
    collection.init_master(master);

    Ok(collection)
}<|MERGE_RESOLUTION|>--- conflicted
+++ resolved
@@ -231,11 +231,7 @@
         &mut self,
         header: &BlockHeader,
     ) -> Result<(bool, Option<BlockChain<C, S, P>>)> {
-<<<<<<< HEAD
         CHAIN_METRICS.try_connect_count.inc();
-        debug!("{:?}:{:?}", header.parent_hash(), header.id());
-=======
->>>>>>> 6f673f9e
         let chain_info = self.collection.fork(header);
         debug!(
             "startup_info branch find_or_fork : {:?}, {:?}, :{:?}",
@@ -307,11 +303,7 @@
 
             self.commit_2_txpool(enacted, retracted);
             if self.sync_metadata.is_sync_done() {
-<<<<<<< HEAD
                 CHAIN_METRICS.broadcast_head_count.inc();
-=======
-                info!("broadcast new header: {:?}", block.header().id());
->>>>>>> 6f673f9e
                 let block_detail = BlockDetail::new(block, total_difficulty);
                 self.broadcast_2_bus(block_detail.clone());
 
@@ -321,15 +313,10 @@
             self.collection.insert_branch(new_branch);
         }
 
-<<<<<<< HEAD
         self.storage.save_branch(branch_id, block_id)?;
         CHAIN_METRICS
             .branch_total_count
             .set(self.collection.startup_info.read().branches.len() as i64);
-=======
-        debug!("startup_info branch save: {:?}, {:?}", branch_id, block_id);
-        self.storage.save_branch(block_id, branch_id)?;
->>>>>>> 6f673f9e
         self.save_startup()
     }
 
